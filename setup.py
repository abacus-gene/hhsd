--- conflicted
+++ resolved
@@ -39,11 +39,7 @@
         'pandas>=1.5',
         'Bio>=1.5',
     ],
-<<<<<<< HEAD
-    python_requires='>=3.9',
-=======
     python_requires='>=3.9,<=3.14',
->>>>>>> a516ea3a
     entry_points={
         'console_scripts': [
             'hhsd=hhsd.hhsd:run'
